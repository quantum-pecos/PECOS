--- conflicted
+++ resolved
@@ -171,60 +171,14 @@
 
 impl<T> Angle<T>
 where
-<<<<<<< HEAD
-    T: TryFrom<u128> + Default + Unsigned + Copy,
-{
-    /// Creates an `Angle` from a rational fraction of a turn.
-=======
     T: TryFrom<u128> + Default + Unsigned + Copy + PrimInt,
 {
     /// Creates an `Angle` from a ratio of a turn.
->>>>>>> 6de2a410
     ///
     /// This method calculates the angle as `numerator / denominator` of a turn,
     /// where a full turn corresponds to the maximum fixed-point value.
     ///
     /// # Panics
-<<<<<<< HEAD
-    ///
-    /// - If `denominator == 0`.
-    /// - If the calculation overflows.
-    pub fn from_fraction(numerator: i64, denominator: i64) -> Self {
-        if denominator == 0 {
-            panic!("Denominator cannot be zero");
-        }
-        if numerator.abs() > i64::MAX / denominator.abs() {
-            panic!("Numerator multiplication overflow");
-        }
-        let fraction = ((numerator as i128) << 63) / (denominator as i128);
-        Self {
-            fraction: T::try_from(fraction as u128).unwrap_or_else(|_| {
-                panic!("Failed to convert fraction to target type")
-            }),
-        }
-    }
-}
-
-// convert from Angle<u32> to Angle<u64>
-// This requires up-scaling to the larger range
-// [0, 2^32) to [0, 2^64)
-// This should be lossless and preserve the same notion of angles
-impl From<Angle<u32>> for Angle<u64> {
-    fn from(angle: Angle<u32>) -> Self {
-        let scaled = u64::from(angle.fraction) << 32;
-        Self { fraction: scaled }
-    }
-}
-
-// convert from Angle<u64> to Angle<u32>
-// This requires down-scaling to the smaller range
-// [0, 2^64) to [0, 2^32)
-// This is lossy, but maintains the same notion of angles.
-impl From<Angle<u64>> for Angle<u32> {
-    fn from(angle: Angle<u64>) -> Self {
-        let scaled = (angle.fraction >> 32) as u32;
-        Self { fraction: scaled }
-=======
     /// Code will panic if:
     /// - The denominator is zero.
     /// - The numerator is too large to represent in the underlying type.
@@ -262,7 +216,6 @@
                 panic!("Failed to convert fraction to target type due to out-of-bounds value")
             }),
         }
->>>>>>> 6de2a410
     }
 }
 
@@ -345,31 +298,6 @@
     fn lossy_into(self) -> T;
 }
 
-<<<<<<< HEAD
-macro_rules! impl_angle_constants {
-    ($t:ty) => {
-        impl Angle<$t> {
-            pub const ZERO: Self = Self { fraction: 0 };
-            pub const QUARTER_TURN: Self = Self {
-                fraction: 1 << (<$t>::BITS - 2),
-            };
-            pub const HALF_TURN: Self = Self {
-                fraction: 1 << (<$t>::BITS - 1),
-            };
-            pub const THREE_QUARTERS_TURN: Self = Self {
-                fraction: 3 << (<$t>::BITS - 2),
-            };
-            pub const FULL_TURN: Self = Self { fraction: 0 }; // Wraps to 0
-        }
-    };
-}
-
-impl_angle_constants!(u8);
-impl_angle_constants!(u16);
-impl_angle_constants!(u32);
-impl_angle_constants!(u64);
-impl_angle_constants!(u128);
-=======
 /// Macro to generate `LossyInto` implementations.
 macro_rules! impl_lossy_into {
     ($($smaller:ty, $larger:ty),*$(,)?) => {
@@ -432,7 +360,6 @@
         }
     };
 }
->>>>>>> 6de2a410
 
 impl_angle_constants!(u8);
 impl_angle_constants!(u16);
@@ -877,22 +804,12 @@
 
     #[test]
     fn test_angle_u64_to_u32_lossy() {
-<<<<<<< HEAD
-        let angle_u64 = Angle { fraction: 1_u64 << 32 };
-        let angle_u32: Angle<u32> = angle_u64.into();
-        assert_eq!(angle_u32.fraction, 1_u32);
-
-        let angle_u64 = Angle { fraction: u64::MAX };
-        let angle_u32: Angle<u32> = angle_u64.into();
-        assert_eq!(angle_u32.fraction, u32::MAX);
-=======
         let angle = Angle::<u64>::new(1 << 33); // Value fits into u32 after shifting
         let result: Result<Angle<u32>, _> = Angle::try_from(angle);
         assert!(
             result.is_ok(),
             "Expected lossless conversion for 1 << 33, got {result:?}"
         );
->>>>>>> 6de2a410
     }
 
     #[test]
@@ -900,19 +817,6 @@
         let zero_u32 = Angle { fraction: 0_u32 };
         let zero_u64: Angle<u64> = zero_u32.into();
         assert_eq!(zero_u64.fraction, 0_u64);
-<<<<<<< HEAD
-        assert_eq!(Angle::<u32>::from(zero_u64).fraction, 0_u32);
-
-        let quarter_u32 = Angle { fraction: 1_u32 << 30 }; // 2^30
-        let quarter_u64: Angle<u64> = quarter_u32.into();
-        assert_eq!(quarter_u64.fraction, 1_u64 << 62);
-        assert_eq!(Angle::<u32>::from(quarter_u64).fraction, 1_u32 << 30);
-
-        let half_u32 = Angle { fraction: 1_u32 << 31 }; // 2^31
-        let half_u64: Angle<u64> = half_u32.into();
-        assert_eq!(half_u64.fraction, 1_u64 << 63);
-        assert_eq!(Angle::<u32>::from(half_u64).fraction, 1_u32 << 31);
-=======
         assert_eq!(
             Angle::<u32>::try_from(zero_u64)
                 .expect("Lossless conversion failed")
@@ -943,48 +847,30 @@
                 .fraction,
             1_u32 << 31
         );
->>>>>>> 6de2a410
 
         let full_u32 = Angle { fraction: 0_u32 }; // Wraps to 0
         let full_u64: Angle<u64> = full_u32.into();
         assert_eq!(full_u64.fraction, 0_u64);
-<<<<<<< HEAD
-        assert_eq!(Angle::<u32>::from(full_u64).fraction, 0_u32);
-=======
         assert_eq!(
             Angle::<u32>::try_from(full_u64)
                 .expect("Lossless conversion failed")
                 .fraction,
             0_u32
         );
->>>>>>> 6de2a410
     }
 
     #[test]
     fn test_round_trip_conversion_u32_u64() {
-<<<<<<< HEAD
-        // Test that converting from Angle<u32> to Angle<u64> and back is lossless
-        let angle_u32 = Angle::<u32>::new(123456);
-        let converted: Angle<u64> = angle_u32.into();
-        let back: Angle<u32> = converted.into();
-=======
         let angle_u32 = Angle::<u32>::new(123_456);
         let converted: Angle<u64> = angle_u32.into();
         let back: Angle<u32> = converted.try_into().expect("Lossless conversion failed");
->>>>>>> 6de2a410
         assert_eq!(angle_u32, back);
     }
 
     #[test]
     fn test_round_trip_conversion_u64_u32() {
-<<<<<<< HEAD
-        // Test that converting from Angle<u64> to Angle<u32> and back is approximately correct
-        let angle_u64 = Angle::<u64>::new(1 << 40);
-        let converted: Angle<u32> = angle_u64.into();
-=======
         let angle_u64 = Angle::<u64>::new(1 << 40);
         let converted: Angle<u32> = angle_u64.try_into().expect("Lossless conversion failed");
->>>>>>> 6de2a410
         let back: Angle<u64> = converted.into();
         // Check for approximate equality due to lossy conversion
         assert_eq!(back.fraction >> 32, angle_u64.fraction >> 32);
@@ -992,40 +878,22 @@
 
     #[test]
     fn test_randomized_values_u32_to_u64() {
-<<<<<<< HEAD
-        // Test with randomized values to ensure correctness for u32 -> u64 -> u32 conversions
-=======
->>>>>>> 6de2a410
         let mut rng = rand::thread_rng();
         for _ in 0..1000 {
             let random_u32: u32 = rng.gen();
             let angle_u32 = Angle::<u32>::new(random_u32);
             let converted: Angle<u64> = angle_u32.into();
-<<<<<<< HEAD
-            let back: Angle<u32> = converted.into();
-=======
             let back: Angle<u32> = converted.try_into().expect("Lossless conversion failed");
->>>>>>> 6de2a410
             assert_eq!(angle_u32, back);
         }
     }
 
     #[test]
     fn test_randomized_values_u64_to_u32() {
-<<<<<<< HEAD
-        // Test with randomized values to ensure correctness for u64 -> u32 -> u64 conversions
-=======
->>>>>>> 6de2a410
         let mut rng = rand::thread_rng();
         for _ in 0..1000 {
             let random_u64: u64 = rng.gen();
             let angle_u64 = Angle::<u64>::new(random_u64);
-<<<<<<< HEAD
-            let converted: Angle<u32> = angle_u64.into();
-            let back: Angle<u64> = converted.into();
-            // Lossy conversion, check for approximate equality
-            assert_eq!(back.fraction >> 32, angle_u64.fraction >> 32);
-=======
             let result: Result<Angle<u32>, _> = angle_u64.try_into();
             if u32::try_from(random_u64).is_ok() {
                 assert!(
@@ -1038,7 +906,6 @@
                     "Conversion should fail for value outside u32 range"
                 );
             }
->>>>>>> 6de2a410
         }
     }
 
@@ -1050,27 +917,12 @@
         assert_eq!(converted.fraction, 1_u64 << 32);
 
         let angle_u64 = Angle::<u64>::new(1);
-<<<<<<< HEAD
-        let converted: Angle<u32> = angle_u64.into();
-        assert_eq!(converted.fraction, 0); // Too small to be represented in u32
-=======
         let converted: Result<Angle<u32>, _> = angle_u64.try_into();
         assert!(converted.is_err(), "Expected lossless conversion to fail");
->>>>>>> 6de2a410
     }
 
     #[test]
     fn test_near_boundary_values() {
-<<<<<<< HEAD
-        // Test conversion near boundary values to ensure correctness
-        let angle_u32 = Angle::<u32>::new(u32::MAX - 1);
-        let converted: Angle<u64> = angle_u32.into();
-        assert_eq!(converted.fraction, (u64::from(u32::MAX - 1) << 32));
-
-        let angle_u64 = Angle::<u64>::new((1 << 32) - 1);
-        let converted: Angle<u32> = angle_u64.into();
-        assert_eq!(converted.fraction, 0); // Fractional part lost
-=======
         let angle_u32 = Angle::<u32>::new(u32::MAX - 1);
         let converted: Angle<u64> = angle_u32.into();
         let back: Result<Angle<u32>, _> = Angle::<u32>::try_from(converted);
@@ -1079,21 +931,10 @@
         let angle_u64 = Angle::<u64>::new((1 << 32) - 1);
         let back: Result<Angle<u32>, _> = Angle::<u32>::try_from(angle_u64);
         assert!(back.is_err(), "Expected lossless conversion to fail");
->>>>>>> 6de2a410
     }
 
     #[test]
     fn test_overflow_and_underflow() {
-<<<<<<< HEAD
-        // Test cases for overflow and underflow during conversions
-        let angle_u32 = Angle::<u32>::new(u32::MAX);
-        let converted: Angle<u64> = angle_u32.into();
-        assert_eq!(converted.fraction, (u64::from(u32::MAX) << 32));
-
-        let angle_u64 = Angle::<u64>::new(u64::MAX);
-        let converted: Angle<u32> = angle_u64.into();
-        assert_eq!(converted.fraction, u32::MAX);
-=======
         let angle_u32 = Angle::<u32>::new(u32::MAX);
         let converted: Angle<u64> = angle_u32.into();
         let back: Result<Angle<u32>, _> = Angle::<u32>::try_from(converted);
@@ -1102,21 +943,10 @@
         let angle_u64 = Angle::<u64>::new(u64::MAX);
         let back: Result<Angle<u32>, _> = Angle::<u32>::try_from(angle_u64);
         assert!(back.is_err(), "Expected lossless conversion to fail");
->>>>>>> 6de2a410
     }
 
     #[test]
     fn test_non_uniform_scaling() {
-<<<<<<< HEAD
-        // Test non-uniform scaling conversions
-        let angle_u32 = Angle::<u32>::new(u32::MAX / 3);
-        let converted: Angle<u64> = angle_u32.into();
-        assert_eq!(converted.fraction, (u64::from(u32::MAX / 3) << 32));
-
-        let angle_u64 = Angle::<u64>::new(u64::MAX / 3);
-        let converted: Angle<u32> = angle_u64.into();
-        assert_eq!(converted.fraction, (u32::MAX / 3));
-=======
         let angle_u32 = Angle::<u32>::new(u32::MAX / 3);
         let converted: Angle<u64> = angle_u32.into();
         let back: Result<Angle<u32>, _> = Angle::<u32>::try_from(converted);
@@ -1125,25 +955,11 @@
         let angle_u64 = Angle::<u64>::new(u64::MAX / 3);
         let back: Result<Angle<u32>, _> = Angle::<u32>::try_from(angle_u64);
         assert!(back.is_err(), "Expected lossless conversion to fail");
->>>>>>> 6de2a410
     }
 
     #[test]
     fn test_constants_conversion() {
         // Test that predefined constants are correctly converted between types
-<<<<<<< HEAD
-        assert_eq!(Angle::<u32>::from(Angle::<u64>::ZERO), Angle::<u32>::ZERO);
-        assert_eq!(Angle::<u64>::from(Angle::<u32>::ZERO), Angle::<u64>::ZERO);
-
-        assert_eq!(Angle::<u32>::from(Angle::<u64>::HALF_TURN), Angle::<u32>::HALF_TURN);
-        assert_eq!(Angle::<u64>::from(Angle::<u32>::HALF_TURN), Angle::<u64>::HALF_TURN);
-
-        assert_eq!(Angle::<u32>::from(Angle::<u64>::QUARTER_TURN), Angle::<u32>::QUARTER_TURN);
-        assert_eq!(Angle::<u64>::from(Angle::<u32>::QUARTER_TURN), Angle::<u64>::QUARTER_TURN);
-
-        assert_eq!(Angle::<u32>::from(Angle::<u64>::FULL_TURN), Angle::<u32>::FULL_TURN);
-        assert_eq!(Angle::<u64>::from(Angle::<u32>::FULL_TURN), Angle::<u64>::FULL_TURN);
-=======
         assert_eq!(
             Angle::<u32>::try_from(Angle::<u64>::ZERO).expect("Lossless conversion failed"),
             Angle::<u32>::ZERO
@@ -1176,35 +992,10 @@
             Angle::<u64>::from(Angle::<u32>::FULL_TURN),
             Angle::<u64>::FULL_TURN
         );
->>>>>>> 6de2a410
     }
 
     #[test]
     #[should_panic(expected = "Denominator cannot be zero")]
-<<<<<<< HEAD
-    fn test_from_fraction_panic_on_zero_denominator() {
-        Angle64::from_fraction(1, 0);
-    }
-
-    #[test]
-    #[should_panic(expected = "Numerator multiplication overflow")]
-    fn test_from_fraction_panic_on_numerator_overflow() {
-        Angle64::from_fraction(i64::MAX, 1);
-    }
-
-    #[test]
-    fn test_from_fraction_valid_cases() {
-        assert_eq!(
-            Angle64::from_fraction(1, 2).fraction,
-            Angle64::HALF_TURN.fraction
-        );
-        assert_eq!(
-            Angle64::from_fraction(1, 4).fraction,
-            Angle64::HALF_TURN.fraction / 2
-        );
-        assert_eq!(
-            Angle64::from_fraction(3, 4).fraction,
-=======
     fn test_from_turn_ratio_panic_on_zero_denominator() {
         let _ = Angle64::from_turn_ratio(1, 0);
     }
@@ -1229,14 +1020,10 @@
         );
         assert_eq!(
             Angle64::from_turn_ratio(3, 4).fraction,
->>>>>>> 6de2a410
             3 * (Angle64::HALF_TURN.fraction / 2)
         );
     }
 
-<<<<<<< HEAD
-
-=======
     #[test]
     fn test_from_turn_ratio_negative_numerator() {
         // -3/4 turn is equivalent to 1/4 turn
@@ -1593,5 +1380,4 @@
         let smaller_angle: Angle<u16> = large_angle.lossy_into();
         assert_eq!(smaller_angle.fraction, 0xBA98);
     }
->>>>>>> 6de2a410
 }