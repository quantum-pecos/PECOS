--- conflicted
+++ resolved
@@ -248,13 +248,8 @@
     /// # Panics
     /// Will panic if qubit ids don't convert to usize.
     #[inline]
-<<<<<<< HEAD
     fn deterministic_meas(&mut self, q: E) -> MeasurementResult {
-        let qu = q.to_usize();
-=======
-    fn deterministic_meas(&mut self, q: E) -> bool {
         let qu = q.to_index();
->>>>>>> a2e54b72
 
         let mut num_minuses = self.destabs.col_x[qu]
             .intersection(&self.stabs.signs_minus)
@@ -285,13 +280,8 @@
     /// Will panic if qubit ids don't convert to usize.
     #[allow(clippy::too_many_lines)]
     #[inline]
-<<<<<<< HEAD
     fn nondeterministic_meas(&mut self, q: E, result: bool) -> MeasurementResult {
-        let qu = q.to_usize();
-=======
-    fn nondeterministic_meas(&mut self, q: E) -> E {
         let qu = q.to_index();
->>>>>>> a2e54b72
 
         let mut anticom_stabs_col = self.stabs.col_x[qu].clone();
         let mut anticom_destabs_col = self.destabs.col_x[qu].clone();
@@ -435,13 +425,8 @@
     /// # Panics
     /// Will panic if qubit ids don't convert to usize.
     #[inline]
-<<<<<<< HEAD
     pub fn mz_forced(&mut self, q: E, forced_outcome: bool) -> MeasurementResult {
-        let qu = q.to_usize();
-=======
-    pub fn mz_forced(&mut self, q: E, forced_outcome: bool) -> (bool, bool) {
         let qu = q.to_index();
->>>>>>> a2e54b72
 
         if self.stabs.col_x[qu].is_empty() {
             // There are no stabilizers that anti-commute with Z_q
@@ -497,42 +482,12 @@
     // TODO: pub fun p(&mut self, pauli: &pauli, q: U) { todo!() }
     // TODO: pub fun m(&mut self, pauli: &pauli, q: U) -> bool { todo!() }
 
-<<<<<<< HEAD
-=======
-    /// Measurement of the +`Z_q` operator.
-    /// # Panics
-    /// Will panic if qubit ids don't convert to usize.
-    #[inline]
-    fn mz(&mut self, q: E) -> (bool, bool) {
-        let qu = q.to_index();
-
-        let deterministic = self.stabs.col_x[qu].is_empty();
-
-        // There are no stabilizers that anti-commute with Z_q
-        let meas_out = if deterministic {
-            self.deterministic_meas(q)
-        } else {
-            let id = self.nondeterministic_meas(q);
-
-            let meas_outcome = self.rng.gen_bool(0.5);
-
-            self.apply_outcome(id, meas_outcome)
-        };
-        (meas_out, deterministic)
-    }
-
->>>>>>> a2e54b72
     /// Pauli X gate. X -> X, Z -> -Z
     /// # Panics
     /// Will panic if qubit ids don't convert to usize.
     #[inline]
-<<<<<<< HEAD
     fn x(&mut self, q: E) -> &mut Self {
-        let qu = q.to_usize();
-=======
-    fn x(&mut self, q: E) {
         let qu = q.to_index();
->>>>>>> a2e54b72
         self.stabs.signs_minus ^= &self.stabs.col_z[qu];
         self
     }
@@ -557,12 +512,8 @@
     #[inline]
     fn z(&mut self, q: E) -> &mut Self {
         // TODO: Add test
-<<<<<<< HEAD
-        self.stabs.signs_minus ^= &self.stabs.col_x[q.to_usize()];
+        self.stabs.signs_minus ^= &self.stabs.col_x[q.to_index()];
         self
-=======
-        self.stabs.signs_minus ^= &self.stabs.col_x[q.to_index()];
->>>>>>> a2e54b72
     }
 
     /// Sqrt of Z gate.
@@ -573,13 +524,8 @@
     /// # Panics
     /// Will panic if qubit ids don't convert to usize.
     #[inline]
-<<<<<<< HEAD
     fn sz(&mut self, q: E) -> &mut Self {
-        let qu = q.to_usize();
-=======
-    fn sz(&mut self, q: E) {
         let qu = q.to_index();
->>>>>>> a2e54b72
 
         // X -> i
         // ---------------------
@@ -607,13 +553,8 @@
     /// # Panics
     /// Will panic if qubit ids don't convert to usize.
     #[inline]
-<<<<<<< HEAD
     fn h(&mut self, q: E) -> &mut Self {
-        let qu = q.to_usize();
-=======
-    fn h(&mut self, q: E) {
         let qu = q.to_index();
->>>>>>> a2e54b72
 
         // self.stabs.signs_minus.symmetric_difference_update(self.stabs.col_x[qu].intersection())
         // self.stabs.signs_minus ^= &self.stabs.col_x[qu] & &self.stabs.col_z[qu];
@@ -670,15 +611,9 @@
     /// # Panics
     /// Will panic if qubit ids don't convert to usize.
     #[inline]
-<<<<<<< HEAD
     fn cx(&mut self, q1: E, q2: E) -> &mut Self {
-        let qu1 = q1.to_usize();
-        let qu2 = q2.to_usize();
-=======
-    fn cx(&mut self, q1: E, q2: E) {
         let qu1 = q1.to_index();
         let qu2 = q2.to_index();
->>>>>>> a2e54b72
 
         for g in &mut [&mut self.stabs, &mut self.destabs] {
             let (qu_min, qu_max) = if qu1 < qu2 { (qu1, qu2) } else { (qu2, qu1) };
@@ -762,7 +697,7 @@
     /// Will panic if qubit ids don't convert to usize.
     #[inline]
     fn mz(&mut self, q: E) -> MeasurementResult {
-        let qu = q.to_usize();
+        let qu = q.to_index();
 
         let deterministic = self.stabs.col_x[qu].is_empty();
 
