--- conflicted
+++ resolved
@@ -26,7 +26,6 @@
 rayon = "1"
 rand_chacha = "0.3"
 rand_xoshiro = "0.6"
-<<<<<<< HEAD
 clap = { version = "4", features = ["derive"] }
 log = "0.4"
 env_logger = "0.11"
@@ -37,9 +36,7 @@
 lazy_static = "1.5.0"
 parking_lot = "0.12.3"
 serde_json = "1.0.137"
-=======
 num-complex = "0.4"
->>>>>>> 6b0a360c
 
 pecos-core = { version = "0.1.1", path = "crates/pecos-core" }
 pecos-qsim = { version = "0.1.1", path = "crates/pecos-qsim" }
