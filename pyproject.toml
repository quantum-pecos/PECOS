--- conflicted
+++ resolved
@@ -72,22 +72,11 @@
     "pytest>=5.0.0"
 ]
 all = [
-<<<<<<< HEAD
-    "cython",
-    "pybind11>=2.2.3,<3.0",
-    "projectq>=0.5.0,<0.9.0",
-    "wasmtime>=13.0",
-    "wasmer~=1.1.0",
-    "wasmer_compiler_cranelift~=1.1.0",
-    "plotly~=5.9.0",
-    "pytest>=5.0.0"
-=======
     "quantum-pecos[simulators]",
     "quantum-pecos[wasmtime]",
     "quantum-pecos[wasmer]",
     "quantum-pecos[visualization]",
     "quantum-pecos[tests]",
->>>>>>> e7e41541
 ]
 
 [tool.distutils.build_ext]
