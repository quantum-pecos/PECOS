--- conflicted
+++ resolved
@@ -15,10 +15,7 @@
 from warnings import warn
 
 from pecos.qeclib.steane.decoders.lookup import (
-<<<<<<< HEAD
     FlagLookupQASMActiveCorrectionX,
-=======
->>>>>>> cc285673
     FlagLookupQASMActiveCorrectionZ,
 )
 from pecos.qeclib.steane.gates_sq import paulis, sqrt_paulis
@@ -500,7 +497,6 @@
             block.extend(If(self.flags != 0).Then(flag.set(1)))
         return block
 
-<<<<<<< HEAD
     def qec_steane(
         self,
         aux: Steane,
@@ -653,7 +649,8 @@
         )
         if flag is not None:
             block.extend(If(self.syn_meas != 0).Then(flag.set(1)))
-=======
+        return block
+
     def permute(self, other: Steane):
         """Permute this code block (including both quantum and classical registers) with another."""
         block = Block(
@@ -667,5 +664,4 @@
                     var_b.set(var_b ^ var_a),
                     var_a.set(var_a ^ var_b),
                 )
->>>>>>> cc285673
         return block