# Copyright 2023 The PECOS Developers
#
# Licensed under the Apache License, Version 2.0 (the "License"); you may not use this file except in compliance with
# the License.You may obtain a copy of the License at
#
#     https://www.apache.org/licenses/LICENSE-2.0
#
# Unless required by applicable law or agreed to in writing, software distributed under the License is distributed on an
# "AS IS" BASIS, WITHOUT WARRANTIES OR CONDITIONS OF ANY KIND, either express or implied. See the License for the
# specific language governing permissions and limitations under the License.

from typing import Any

import numpy as np
from cuquantum import custatevec as cusv


def meas_z(state, qubit: int, **params: Any) -> int:
    """Measure in the Z-basis, collapse and normalise.

    Notes:
        The number of qubits in the state remains the same.

    Args:
        state: An instance of CuStateVec
        qubit: The index of the qubit to be measured

    Returns:
        The outcome of the measurement, either 0 or 1.
    """
    if qubit >= state.num_qubits or qubit < 0:
        msg = f"Qubit {qubit} out of range."
        raise ValueError(msg)
    # CuStateVec uses smaller qubit index as least significant
    target = state.num_qubits - 1 - qubit

    result = cusv.measure_on_z_basis(
        handle=state.libhandle,
<<<<<<< HEAD
        sv=state.internal_vector.data.ptr,
=======
        sv=state.cupy_vector.data.ptr,
>>>>>>> c533b7c9
        sv_data_type=state.cuda_type,
        n_index_bits=state.num_qubits,  # Number of qubits in the statevector
        basis_bits=[target],  # The index of the qubit being measured
        n_basis_bits=1,  # Number of qubits being measured
        randnum=np.random.random(),  # Source of randomness for the measurement
        collapse=cusv.Collapse.NORMALIZE_AND_ZERO,  # Collapse and normalise
    )
    state.stream.synchronize()

    return result
<|MERGE_RESOLUTION|>--- conflicted
+++ resolved
@@ -1,53 +1,49 @@
-# Copyright 2023 The PECOS Developers
-#
-# Licensed under the Apache License, Version 2.0 (the "License"); you may not use this file except in compliance with
-# the License.You may obtain a copy of the License at
-#
-#     https://www.apache.org/licenses/LICENSE-2.0
-#
-# Unless required by applicable law or agreed to in writing, software distributed under the License is distributed on an
-# "AS IS" BASIS, WITHOUT WARRANTIES OR CONDITIONS OF ANY KIND, either express or implied. See the License for the
-# specific language governing permissions and limitations under the License.
-
-from typing import Any
-
-import numpy as np
-from cuquantum import custatevec as cusv
-
-
-def meas_z(state, qubit: int, **params: Any) -> int:
-    """Measure in the Z-basis, collapse and normalise.
-
-    Notes:
-        The number of qubits in the state remains the same.
-
-    Args:
-        state: An instance of CuStateVec
-        qubit: The index of the qubit to be measured
-
-    Returns:
-        The outcome of the measurement, either 0 or 1.
-    """
-    if qubit >= state.num_qubits or qubit < 0:
-        msg = f"Qubit {qubit} out of range."
-        raise ValueError(msg)
-    # CuStateVec uses smaller qubit index as least significant
-    target = state.num_qubits - 1 - qubit
-
-    result = cusv.measure_on_z_basis(
-        handle=state.libhandle,
-<<<<<<< HEAD
-        sv=state.internal_vector.data.ptr,
-=======
-        sv=state.cupy_vector.data.ptr,
->>>>>>> c533b7c9
-        sv_data_type=state.cuda_type,
-        n_index_bits=state.num_qubits,  # Number of qubits in the statevector
-        basis_bits=[target],  # The index of the qubit being measured
-        n_basis_bits=1,  # Number of qubits being measured
-        randnum=np.random.random(),  # Source of randomness for the measurement
-        collapse=cusv.Collapse.NORMALIZE_AND_ZERO,  # Collapse and normalise
-    )
-    state.stream.synchronize()
-
-    return result
+# Copyright 2023 The PECOS Developers
+#
+# Licensed under the Apache License, Version 2.0 (the "License"); you may not use this file except in compliance with
+# the License.You may obtain a copy of the License at
+#
+#     https://www.apache.org/licenses/LICENSE-2.0
+#
+# Unless required by applicable law or agreed to in writing, software distributed under the License is distributed on an
+# "AS IS" BASIS, WITHOUT WARRANTIES OR CONDITIONS OF ANY KIND, either express or implied. See the License for the
+# specific language governing permissions and limitations under the License.
+
+from typing import Any
+
+import numpy as np
+from cuquantum import custatevec as cusv
+
+
+def meas_z(state, qubit: int, **params: Any) -> int:
+    """Measure in the Z-basis, collapse and normalise.
+
+    Notes:
+        The number of qubits in the state remains the same.
+
+    Args:
+        state: An instance of CuStateVec
+        qubit: The index of the qubit to be measured
+
+    Returns:
+        The outcome of the measurement, either 0 or 1.
+    """
+    if qubit >= state.num_qubits or qubit < 0:
+        msg = f"Qubit {qubit} out of range."
+        raise ValueError(msg)
+    # CuStateVec uses smaller qubit index as least significant
+    target = state.num_qubits - 1 - qubit
+
+    result = cusv.measure_on_z_basis(
+        handle=state.libhandle,
+        sv=state.cupy_vector.data.ptr,
+        sv_data_type=state.cuda_type,
+        n_index_bits=state.num_qubits,  # Number of qubits in the statevector
+        basis_bits=[target],  # The index of the qubit being measured
+        n_basis_bits=1,  # Number of qubits being measured
+        randnum=np.random.random(),  # Source of randomness for the measurement
+        collapse=cusv.Collapse.NORMALIZE_AND_ZERO,  # Collapse and normalise
+    )
+    state.stream.synchronize()
+
+    return result