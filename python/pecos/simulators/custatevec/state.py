# Copyright 2023 The PECOS Developers
#
# Licensed under the Apache License, Version 2.0 (the "License"); you may not use this file except in compliance with
# the License.You may obtain a copy of the License at
#
#     https://www.apache.org/licenses/LICENSE-2.0
#
# Unless required by applicable law or agreed to in writing, software distributed under the License is distributed on an
# "AS IS" BASIS, WITHOUT WARRANTIES OR CONDITIONS OF ANY KIND, either express or implied. See the License for the
# specific language governing permissions and limitations under the License.

import random

import cupy as cp
import numpy as np
from cuquantum import ComputeType, cudaDataType
from cuquantum import custatevec as cusv

from pecos.simulators.custatevec import bindings
from pecos.simulators.sim_class_types import StateVector


class CuStateVec(StateVector):
    """
    Simulation using cuQuantum's cuStateVec.
    """

    def __init__(self, num_qubits, seed=None) -> None:
        """
        Initializes the state vector.

        Args:
            num_qubits (int): Number of qubits being represented.
            seed (int): Seed for randomness.

        Returns:

        """

        if not isinstance(num_qubits, int):
            msg = "``num_qubits`` should be of type ``int``."
            raise TypeError(msg)
        random.seed(seed)

        super().__init__()

        self.bindings = bindings.gate_dict
        self.num_qubits = num_qubits

        # Set data type as double precision complex numbers
        self.cp_type = cp.complex128
        self.cuda_type = cudaDataType.CUDA_C_64F  # == cp.complex128
        self.compute_type = ComputeType.COMPUTE_64F

        # Allocate the statevector in GPU and initialize it to |0>
<<<<<<< HEAD
        self.internal_vector = cp.zeros(shape=2**num_qubits, dtype=self.cp_type)
        self.internal_vector[0] = 1
=======
        self.cupy_vector = cp.zeros(shape=2**num_qubits, dtype=self.cp_type)
        self.cupy_vector[0] = 1
>>>>>>> c533b7c9

        ####################################################
        # Set up cuStateVec library and GPU memory handles #
        ####################################################
        # All of this comes from:
        # https://github.com/NVIDIA/cuQuantum/blob/main/python/samples/custatevec/memory_handler.py

        # Check CUDA version and device config
        if cp.cuda.runtime.runtimeGetVersion() < 11020:
            msg = "CUDA 11.2+ is required."
            raise RuntimeError(
                msg,
            )
        dev = cp.cuda.Device()
        if not dev.attributes["MemoryPoolsSupported"]:
            msg = "Device does not support CUDA Memory pools."
            raise RuntimeError(
                msg,
            )

        # Avoid shrinking the pool
        mempool = cp.cuda.runtime.deviceGetDefaultMemPool(dev.id)
        cp.cuda.runtime.memPoolSetAttribute(
            mempool,
            cp.cuda.runtime.cudaMemPoolAttrReleaseThreshold,
            0xFFFFFFFFFFFFFFFF,  # = UINT64_MAX
        )

        # CuStateVec handle initialization
        self.libhandle = cusv.create()
        self.stream = cp.cuda.Stream()
        cusv.set_stream(self.libhandle, self.stream.ptr)

        # Device memory handler
        def malloc(size, stream):
            return cp.cuda.runtime.mallocAsync(size, stream)

        def free(ptr, size, stream):
            cp.cuda.runtime.freeAsync(ptr, stream)

        mem_handler = (malloc, free, "GPU memory handler")
        cusv.set_device_mem_handler(self.libhandle, mem_handler)

    def reset(self):
        """Reset the quantum state for another run without reinitializing."""
        # Initialize all qubits in the zero state
        self.vector = cp.zeros(shape=2**self.num_qubits, dtype=self.cp_type)
        self.vector[0] = 1
        return self

    def __del__(self) -> None:
<<<<<<< HEAD
        # CuPy will release GPU memory when the variable ``self.internal_vector`` is no longer
=======
        # CuPy will release GPU memory when the variable ``self.cupy_vector`` is no longer
>>>>>>> c533b7c9
        # reachable. However, we need to manually destroy the library handle.
        cusv.destroy(self.libhandle)

    @property
    def vector(self) -> np.ndarray:
<<<<<<< HEAD
        return self.internal_vector.get()

=======
        return self.cupy_vector.get()

>>>>>>> c533b7c9
<|MERGE_RESOLUTION|>--- conflicted
+++ resolved
@@ -1,130 +1,115 @@
-# Copyright 2023 The PECOS Developers
-#
-# Licensed under the Apache License, Version 2.0 (the "License"); you may not use this file except in compliance with
-# the License.You may obtain a copy of the License at
-#
-#     https://www.apache.org/licenses/LICENSE-2.0
-#
-# Unless required by applicable law or agreed to in writing, software distributed under the License is distributed on an
-# "AS IS" BASIS, WITHOUT WARRANTIES OR CONDITIONS OF ANY KIND, either express or implied. See the License for the
-# specific language governing permissions and limitations under the License.
-
-import random
-
-import cupy as cp
-import numpy as np
-from cuquantum import ComputeType, cudaDataType
-from cuquantum import custatevec as cusv
-
-from pecos.simulators.custatevec import bindings
-from pecos.simulators.sim_class_types import StateVector
-
-
-class CuStateVec(StateVector):
-    """
-    Simulation using cuQuantum's cuStateVec.
-    """
-
-    def __init__(self, num_qubits, seed=None) -> None:
-        """
-        Initializes the state vector.
-
-        Args:
-            num_qubits (int): Number of qubits being represented.
-            seed (int): Seed for randomness.
-
-        Returns:
-
-        """
-
-        if not isinstance(num_qubits, int):
-            msg = "``num_qubits`` should be of type ``int``."
-            raise TypeError(msg)
-        random.seed(seed)
-
-        super().__init__()
-
-        self.bindings = bindings.gate_dict
-        self.num_qubits = num_qubits
-
-        # Set data type as double precision complex numbers
-        self.cp_type = cp.complex128
-        self.cuda_type = cudaDataType.CUDA_C_64F  # == cp.complex128
-        self.compute_type = ComputeType.COMPUTE_64F
-
-        # Allocate the statevector in GPU and initialize it to |0>
-<<<<<<< HEAD
-        self.internal_vector = cp.zeros(shape=2**num_qubits, dtype=self.cp_type)
-        self.internal_vector[0] = 1
-=======
-        self.cupy_vector = cp.zeros(shape=2**num_qubits, dtype=self.cp_type)
-        self.cupy_vector[0] = 1
->>>>>>> c533b7c9
-
-        ####################################################
-        # Set up cuStateVec library and GPU memory handles #
-        ####################################################
-        # All of this comes from:
-        # https://github.com/NVIDIA/cuQuantum/blob/main/python/samples/custatevec/memory_handler.py
-
-        # Check CUDA version and device config
-        if cp.cuda.runtime.runtimeGetVersion() < 11020:
-            msg = "CUDA 11.2+ is required."
-            raise RuntimeError(
-                msg,
-            )
-        dev = cp.cuda.Device()
-        if not dev.attributes["MemoryPoolsSupported"]:
-            msg = "Device does not support CUDA Memory pools."
-            raise RuntimeError(
-                msg,
-            )
-
-        # Avoid shrinking the pool
-        mempool = cp.cuda.runtime.deviceGetDefaultMemPool(dev.id)
-        cp.cuda.runtime.memPoolSetAttribute(
-            mempool,
-            cp.cuda.runtime.cudaMemPoolAttrReleaseThreshold,
-            0xFFFFFFFFFFFFFFFF,  # = UINT64_MAX
-        )
-
-        # CuStateVec handle initialization
-        self.libhandle = cusv.create()
-        self.stream = cp.cuda.Stream()
-        cusv.set_stream(self.libhandle, self.stream.ptr)
-
-        # Device memory handler
-        def malloc(size, stream):
-            return cp.cuda.runtime.mallocAsync(size, stream)
-
-        def free(ptr, size, stream):
-            cp.cuda.runtime.freeAsync(ptr, stream)
-
-        mem_handler = (malloc, free, "GPU memory handler")
-        cusv.set_device_mem_handler(self.libhandle, mem_handler)
-
-    def reset(self):
-        """Reset the quantum state for another run without reinitializing."""
-        # Initialize all qubits in the zero state
-        self.vector = cp.zeros(shape=2**self.num_qubits, dtype=self.cp_type)
-        self.vector[0] = 1
-        return self
-
-    def __del__(self) -> None:
-<<<<<<< HEAD
-        # CuPy will release GPU memory when the variable ``self.internal_vector`` is no longer
-=======
-        # CuPy will release GPU memory when the variable ``self.cupy_vector`` is no longer
->>>>>>> c533b7c9
-        # reachable. However, we need to manually destroy the library handle.
-        cusv.destroy(self.libhandle)
-
-    @property
-    def vector(self) -> np.ndarray:
-<<<<<<< HEAD
-        return self.internal_vector.get()
-
-=======
-        return self.cupy_vector.get()
-
->>>>>>> c533b7c9
+# Copyright 2023 The PECOS Developers
+#
+# Licensed under the Apache License, Version 2.0 (the "License"); you may not use this file except in compliance with
+# the License.You may obtain a copy of the License at
+#
+#     https://www.apache.org/licenses/LICENSE-2.0
+#
+# Unless required by applicable law or agreed to in writing, software distributed under the License is distributed on an
+# "AS IS" BASIS, WITHOUT WARRANTIES OR CONDITIONS OF ANY KIND, either express or implied. See the License for the
+# specific language governing permissions and limitations under the License.
+
+import random
+
+import cupy as cp
+import numpy as np
+from cuquantum import ComputeType, cudaDataType
+from cuquantum import custatevec as cusv
+
+from pecos.simulators.custatevec import bindings
+from pecos.simulators.sim_class_types import StateVector
+
+
+class CuStateVec(StateVector):
+    """
+    Simulation using cuQuantum's cuStateVec.
+    """
+
+    def __init__(self, num_qubits, seed=None) -> None:
+        """
+        Initializes the state vector.
+
+        Args:
+            num_qubits (int): Number of qubits being represented.
+            seed (int): Seed for randomness.
+
+        Returns:
+
+        """
+
+        if not isinstance(num_qubits, int):
+            msg = "``num_qubits`` should be of type ``int``."
+            raise TypeError(msg)
+        random.seed(seed)
+
+        super().__init__()
+
+        self.bindings = bindings.gate_dict
+        self.num_qubits = num_qubits
+
+        # Set data type as double precision complex numbers
+        self.cp_type = cp.complex128
+        self.cuda_type = cudaDataType.CUDA_C_64F  # == cp.complex128
+        self.compute_type = ComputeType.COMPUTE_64F
+
+        # Allocate the statevector in GPU and initialize it to |0>
+        self.cupy_vector = cp.zeros(shape=2**num_qubits, dtype=self.cp_type)
+        self.cupy_vector[0] = 1
+
+        ####################################################
+        # Set up cuStateVec library and GPU memory handles #
+        ####################################################
+        # All of this comes from:
+        # https://github.com/NVIDIA/cuQuantum/blob/main/python/samples/custatevec/memory_handler.py
+
+        # Check CUDA version and device config
+        if cp.cuda.runtime.runtimeGetVersion() < 11020:
+            msg = "CUDA 11.2+ is required."
+            raise RuntimeError(
+                msg,
+            )
+        dev = cp.cuda.Device()
+        if not dev.attributes["MemoryPoolsSupported"]:
+            msg = "Device does not support CUDA Memory pools."
+            raise RuntimeError(
+                msg,
+            )
+
+        # Avoid shrinking the pool
+        mempool = cp.cuda.runtime.deviceGetDefaultMemPool(dev.id)
+        cp.cuda.runtime.memPoolSetAttribute(
+            mempool,
+            cp.cuda.runtime.cudaMemPoolAttrReleaseThreshold,
+            0xFFFFFFFFFFFFFFFF,  # = UINT64_MAX
+        )
+
+        # CuStateVec handle initialization
+        self.libhandle = cusv.create()
+        self.stream = cp.cuda.Stream()
+        cusv.set_stream(self.libhandle, self.stream.ptr)
+
+        # Device memory handler
+        def malloc(size, stream):
+            return cp.cuda.runtime.mallocAsync(size, stream)
+
+        def free(ptr, size, stream):
+            cp.cuda.runtime.freeAsync(ptr, stream)
+
+        mem_handler = (malloc, free, "GPU memory handler")
+        cusv.set_device_mem_handler(self.libhandle, mem_handler)
+
+    def reset(self):
+        """Reset the quantum state for another run without reinitializing."""
+        # Initialize all qubits in the zero state
+        self.vector = cp.zeros(shape=2**self.num_qubits, dtype=self.cp_type)
+        self.vector[0] = 1
+        return self
+
+    def __del__(self) -> None:
+        # CuPy will release GPU memory when the variable ``self.cupy_vector`` is no longer
+        # reachable. However, we need to manually destroy the library handle.
+        cusv.destroy(self.libhandle)
+
+    @property
+    def vector(self) -> np.ndarray:
+        return self.cupy_vector.get()