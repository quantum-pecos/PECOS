# Copyright 2023 The PECOS Developers
#
# Licensed under the Apache License, Version 2.0 (the "License"); you may not use this file except in compliance with
# the License.You may obtain a copy of the License at
#
#     https://www.apache.org/licenses/LICENSE-2.0
#
# Unless required by applicable law or agreed to in writing, software distributed under the License is distributed on an
# "AS IS" BASIS, WITHOUT WARRANTIES OR CONDITIONS OF ANY KIND, either express or implied. See the License for the
# specific language governing permissions and limitations under the License.

from __future__ import annotations

from pecos.simulators.sparsesim.state import SparseSim

try:
    from pecos.simulators.projectq.state import ProjectQSim
except ImportError:
    ProjectQSim = None

from pecos.reps.pypmir.op_types import QOp


class QuantumSimulator:
    def __init__(self, backend: str | object | None = None) -> None:
        self.num_qubits = None
        self.state = None
        self.backend = backend

    def reset(self):
        self.num_qubits = None
        self.state = None

    def init(self, num_qubits: int):
        self.num_qubits = num_qubits

        if isinstance(self.backend, str):
            if self.backend == "stabilizer":
                self.state = SparseSim
            elif self.backend == "state-vector":
                self.state = ProjectQSim
            else:
                msg = f"simulator `{self.state}` not currently implemented!"
                raise NotImplementedError(msg)

        if self.backend is None:
            self.state = SparseSim

        self.state = self.state(num_qubits=num_qubits)

    def shot_reinit(self):
        """Run all code needed at the beginning of each shot, e.g., resetting state."""
        self.state.reset()

    def run(self, qops: list[QOp]) -> list:
        """Given a list of quantum operations, run them, update the state, and return any measurement results that
        are generated in the form {qid: result, ...}.
        """
        meas = []
        for op in qops:
            if op.metadata is None:
                op.metadata = {}
<<<<<<< HEAD
            output = self.state.run_gate(op.name, op.args, **op.metadata)
            if op.returns:
                temp = {}
                bitflips = op.metadata.get("bitflips")
                for q, r in zip(op.args, op.returns, strict=False):
                    out = output.get(q, 0)
                    if bitflips and q in bitflips:
                        out ^= 1

                    temp[tuple(r)] = out

                meas.append(temp)
=======
            if isinstance(op, QOp):
                output = self.state.run_gate(op.sim_name, op.args, **op.metadata)
                if op.returns:
                    temp = {}
                    bitflips = op.metadata.get("bitflips")
                    for q, r in zip(op.args, op.returns):
                        out = output.get(q, 0)
                        if bitflips and q in bitflips:
                            out ^= 1

                        temp[tuple(r)] = out

                    meas.append(temp)
            else:
                msg = f"Quantum simulators process type QOp but got type {type(op)}"
                raise TypeError(msg)
>>>>>>> a9217380

        return meas<|MERGE_RESOLUTION|>--- conflicted
+++ resolved
@@ -60,26 +60,12 @@
         for op in qops:
             if op.metadata is None:
                 op.metadata = {}
-<<<<<<< HEAD
-            output = self.state.run_gate(op.name, op.args, **op.metadata)
-            if op.returns:
-                temp = {}
-                bitflips = op.metadata.get("bitflips")
-                for q, r in zip(op.args, op.returns, strict=False):
-                    out = output.get(q, 0)
-                    if bitflips and q in bitflips:
-                        out ^= 1
-
-                    temp[tuple(r)] = out
-
-                meas.append(temp)
-=======
             if isinstance(op, QOp):
                 output = self.state.run_gate(op.sim_name, op.args, **op.metadata)
                 if op.returns:
                     temp = {}
                     bitflips = op.metadata.get("bitflips")
-                    for q, r in zip(op.args, op.returns):
+                    for q, r in zip(op.args, op.returns, strict=False):
                         out = output.get(q, 0)
                         if bitflips and q in bitflips:
                             out ^= 1
@@ -90,6 +76,5 @@
             else:
                 msg = f"Quantum simulators process type QOp but got type {type(op)}"
                 raise TypeError(msg)
->>>>>>> a9217380
 
         return meas