# Copyright 2023 The PECOS Developers
#
# Licensed under the Apache License, Version 2.0 (the "License"); you may not use this file except in compliance with
# the License.You may obtain a copy of the License at
#
#     https://www.apache.org/licenses/LICENSE-2.0
#
# Unless required by applicable law or agreed to in writing, software distributed under the License is distributed on an
# "AS IS" BASIS, WITHOUT WARRANTIES OR CONDITIONS OF ANY KIND, either express or implied. See the License for the
# specific language governing permissions and limitations under the License.


from __future__ import annotations

from math import pi
from typing import TypeVar

from pecos.reps.pypmir import block_types as blk
from pecos.reps.pypmir import data_types as d
from pecos.reps.pypmir import op_types as op
from pecos.reps.pypmir.name_resolver import default_sim_name_resolver

TypeOp = TypeVar("TypeOp", bound=op.Op)


class PyPMIR:
    """Pythonic PECOS Middle-level IR. Used to convert PHIR into an object and optimize the data structure for
    simulations.
    """

    def __init__(self, metadata: dict | None = None, sim_name_resolver=None) -> None:
        self.ops = []
        self.metadata = metadata

        if sim_name_resolver is None:
            self.sim_name_resolver = default_sim_name_resolver
        else:
            self.sim_name_resolver = sim_name_resolver

        self.cvar_meta = []
        self.cvar_dtype_list = []
        self.csym2id = {}
        self.cvar_dtypes_set = set()
        self.qvar_meta = {}
        self.num_qubits = 0
        self.foreign_func_calls = set()

    @classmethod
    def handle_op(cls, o: dict, p: PyPMIR) -> TypeOp:
        if "block" in o:
            if o["block"] == "sequence":
                ops = []
                for so in o["ops"]:
                    ops.append(cls.handle_op(so, p))

                instr = blk.SeqBlock(
                    ops=ops,
                    metadata=o.get("metadata"),
                )
            elif o["block"] == "qparallel":
                ops = []
                for so in o["ops"]:
                    ops.append(cls.handle_op(so, p))

                instr = blk.QParallelBlock(
                    ops=ops,
                    metadata=o.get("metadata"),
                )
            elif o["block"] == "if":
                true_branch = []
                for so in o["true_branch"]:
                    true_branch.append(cls.handle_op(so, p))

                false_branch = []
                for so in o.get("false_branch", []):
                    false_branch.append(cls.handle_op(so, p))

                instr = blk.IfBlock(
                    condition=o["condition"],
                    true_branch=true_branch,
                    false_branch=false_branch,
                    metadata=o.get("metadata"),
                )
            else:
                msg = f"Block not recognized: {o}"
                raise Exception(msg)

        elif "qop" in o:
            # TODO: convert [qsym, qubit_init] to int
            # TODO: flatten to just list of ints even for TQ, etc.
            # TODO: Note size of gate?

            args = []
            for a in o["args"]:
                if isinstance(a[0], list):
                    tup = []
                    for b in a:
                        qsym, qid = b
                        qdata = p.qvar_meta[qsym]
                        tup.append(qdata.qubit_ids[qid])
                    args.append(tup)
                else:
                    qsym, qid = a
                    qdata = p.qvar_meta[qsym]
                    args.append(qdata.qubit_ids[qid])

            metadata = {} if o.get("metadata") is None else o["metadata"]

            if o.get("angles"):
                angles = tuple(
                    [angle * (pi if o["angles"][1] == "pi" else 1) for angle in o["angles"][0]],
                )
            else:
                angles = None

            # TODO: get rid of supplying angle or angles in syms and move to (sym, angles) or sym (or gate obj)
            if angles:
                if len(angles) == 1:
                    metadata["angle"] = angles[0]
                else:
                    metadata["angles"] = angles

            # TODO: Added to satisfy old-style error models. Remove when they not longer need this...
            if o.get("returns"):
                var_output = {}
                for q, cvar in zip(args, o["returns"], strict=False):
                    var_output[q] = cvar
                metadata["var_output"] = var_output

            instr = op.QOp(
                name=o["qop"],
                sim_name=None,
                angles=angles,
                args=args,
                returns=o.get("returns"),
                metadata=metadata,
            )

            instr.sim_name = p.sim_name_resolver(instr)

        elif "cop" in o:
            if o["cop"] == "ffcall":
                instr = op.FFCall(
                    name=o["function"],
                    args=o["args"],
                    returns=o.get("returns"),
                    metadata=o.get("metadata"),
                )
                p.foreign_func_calls.add(o["function"])
            else:
                instr = op.COp(
                    name=o["cop"],
                    args=o["args"],
                    returns=o.get("returns"),
                    metadata=o.get("metadata"),
                )

        elif "mop" in o:
<<<<<<< HEAD
            instr = op.MOp(
                name=o["mop"],
                args=o.get("args"),
                returns=o.get("returns"),
                metadata=o.get("metadata"),
            )
=======
            instr = op.MOp(name=o["mop"], args=o.get("args"), returns=o.get("returns"), metadata=o.get("metadata"))
            if "duration" in o:
                if instr.metadata is None:
                    instr.metadata = {}
                instr.metadata["duration"] = o["duration"]
>>>>>>> d960f93a

        elif "meta" in o:
            # TODO: Handle meta instructions
            name = o["meta"]
            if name == "barrier":
                instr = None
            else:
                msg = f"Meta instruction '{name}' not implemented/supported."
                raise NotImplementedError(msg)

        elif "//" in o:
            # Do not include comments
            instr = None

        else:
            msg = f"Instruction not recognized: {o}"
            raise Exception(msg)

        return instr

    @classmethod
    def from_phir(cls, phir: dict, sim_name_resolver=None) -> PyPMIR:
        """Takes a PHIR dictionary and converts it into a PyPMIR object."""
        p = PyPMIR(
            metadata=dict(
                phir.get("metadata", {}),
            ),
            sim_name_resolver=sim_name_resolver,
        )

        next_qvar_int = 0

        for o in phir["ops"]:
            if "data" in o:
                name = o["data"]

                if name == "cvar_define":
                    data = d.CVarDefine(
                        data_type=o["data_type"],
                        variable=o["variable"],
                        size=o["size"],
                        cvar_id=len(p.cvar_meta),
                        metadata=o.get("metadata"),
                    )

                    p.cvar_meta.append(data)
                    p.csym2id[data.variable] = data.cvar_id
                    p.cvar_dtypes_set.add(data.data_type)
                    p.cvar_dtype_list.append(data.data_type)

                if name == "qvar_define":
                    if o["data_type"] != "qubits":
                        msg = f"Do not know handle qvar type: {o['data_type']}"
                        raise Exception(msg)

                    qubit_ids = []
                    for _i in range(o["size"]):
                        qubit_ids.append(next_qvar_int)
                        next_qvar_int += 1

                    data = d.QVarDefine(
                        data_type=o["data_type"],
                        variable=o["variable"],
                        size=o["size"],
                        qubit_ids=qubit_ids,
                        metadata=o.get("metadata"),
                    )

                    p.qvar_meta[data.variable] = data
                    p.num_qubits += data.size
            else:
                instr = cls.handle_op(o, p)
                if instr:
                    p.ops.append(instr)

        return p<|MERGE_RESOLUTION|>--- conflicted
+++ resolved
@@ -156,20 +156,11 @@
                 )
 
         elif "mop" in o:
-<<<<<<< HEAD
-            instr = op.MOp(
-                name=o["mop"],
-                args=o.get("args"),
-                returns=o.get("returns"),
-                metadata=o.get("metadata"),
-            )
-=======
             instr = op.MOp(name=o["mop"], args=o.get("args"), returns=o.get("returns"), metadata=o.get("metadata"))
             if "duration" in o:
                 if instr.metadata is None:
                     instr.metadata = {}
                 instr.metadata["duration"] = o["duration"]
->>>>>>> d960f93a
 
         elif "meta" in o:
             # TODO: Handle meta instructions
