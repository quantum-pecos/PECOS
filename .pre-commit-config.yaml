--- conflicted
+++ resolved
@@ -21,11 +21,7 @@
         args: []
 
   - repo: https://github.com/astral-sh/ruff-pre-commit
-<<<<<<< HEAD
     rev: v0.2.2
-=======
-    rev: v0.2.1
->>>>>>> 0a4c6c02
     hooks:
       - id: ruff
         args: [--fix, --exit-non-zero-on-fix]
@@ -46,8 +42,4 @@
     hooks:
     -   id: blackdoc
         additional_dependencies:
-<<<<<<< HEAD
-        - black==24.2.0
-=======
-        - black==24.1.1
->>>>>>> 0a4c6c02
+        - black==24.2.0