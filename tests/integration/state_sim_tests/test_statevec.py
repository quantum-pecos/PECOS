# Copyright 2024 The PECOS Developers
#
# Licensed under the Apache License, Version 2.0 (the "License"); you may not use this file except in compliance with
# the License.You may obtain a copy of the License at
#
#     https://www.apache.org/licenses/LICENSE-2.0
#
# Unless required by applicable law or agreed to in writing, software distributed under the License is distributed on an
# "AS IS" BASIS, WITHOUT WARRANTIES OR CONDITIONS OF ANY KIND, either express or implied. See the License for the
# specific language governing permissions and limitations under the License.

from __future__ import annotations

from importlib.metadata import version

import numpy as np
import pytest
from packaging.version import parse as vparse
from pecos.circuits import QuantumCircuit
from pecos.simulators import BasicSV

# Try to import the requirements for CuStateVec
try:
    import cuquantum

<<<<<<< HEAD
    imported_cuquantum = vparse(cuquantum._version.__version__) >= vparse("23.6.0")  # noqa: SLF001
    import cupy as cp  # noqa: F401
=======
    imported_cuquantum = vparse(cuquantum._version.__version__) >= vparse("24.03.0")  # noqa: SLF001
    import cupy as cp
>>>>>>> 9450ba3b

    imported_cupy = vparse(version("cupy")) >= vparse("10.4.0")
    from pecos.simulators import CuStateVec

    custatevec_ready = imported_cuquantum and imported_cupy
except ImportError:
    custatevec_ready = False


def verify(simulator, qc: QuantumCircuit, final_vector: np.ndarray) -> None:
    if simulator == "BasicSV":
        sim = BasicSV(len(qc.qudits))
    elif simulator == "CuStateVec" and custatevec_ready:
        sim = CuStateVec(len(qc.qudits))
    else:
        pytest.skip(f"Requirements to test {simulator} are not met.")

    sim.run_circuit(qc)
    assert np.allclose(sim.vector, final_vector)


def check_measurement(simulator, qc: QuantumCircuit, final_results: dict[int, int] | None = None) -> None:
    if simulator == "BasicSV":
        sim = BasicSV(len(qc.qudits))
    elif simulator == "CuStateVec" and custatevec_ready:
        sim = CuStateVec(len(qc.qudits))
    else:
        pytest.skip(f"Requirements to test {simulator} are not met.")

    results = sim.run_circuit(qc)

    if final_results is not None:
        assert results == final_results

    state = 0
    for q, value in results.items():
        state += value * 2 ** (sim.num_qubits - 1 - q)
    final_vector = np.zeros(shape=(2**sim.num_qubits,))
    final_vector[state] = 1

    abs_values_vector = [abs(x) for x in sim.vector]

    assert np.allclose(abs_values_vector, final_vector)


def compare_against_basicsv(simulator, qc: QuantumCircuit):
    basicsv = BasicSV(len(qc.qudits))
    basicsv.run_circuit(qc)
    verify(simulator, qc, basicsv.vector)


def generate_random_state(seed=None) -> QuantumCircuit:
    np.random.seed(seed)

    qc = QuantumCircuit()
    qc.append({"Init": {0, 1, 2, 3, 4}})

    for _ in range(3):
        qc.append({"RZ": {0}}, angles=(np.pi * np.random.random(),))
        qc.append({"RZ": {1}}, angles=(np.pi * np.random.random(),))
        qc.append({"RZ": {2}}, angles=(np.pi * np.random.random(),))
        qc.append({"RZ": {3}}, angles=(np.pi * np.random.random(),))
        qc.append({"RZ": {4}}, angles=(np.pi * np.random.random(),))
        qc.append({"RXX": {(0, 1)}}, angles=(np.pi * np.random.random(),))
        qc.append({"RXX": {(0, 2)}}, angles=(np.pi * np.random.random(),))
        qc.append({"RXX": {(0, 3)}}, angles=(np.pi * np.random.random(),))
        qc.append({"RXX": {(0, 4)}}, angles=(np.pi * np.random.random(),))
        qc.append({"RXX": {(1, 2)}}, angles=(np.pi * np.random.random(),))
        qc.append({"RXX": {(1, 3)}}, angles=(np.pi * np.random.random(),))
        qc.append({"RXX": {(1, 4)}}, angles=(np.pi * np.random.random(),))
        qc.append({"RXX": {(2, 3)}}, angles=(np.pi * np.random.random(),))
        qc.append({"RXX": {(2, 4)}}, angles=(np.pi * np.random.random(),))
        qc.append({"RXX": {(3, 4)}}, angles=(np.pi * np.random.random(),))

    return qc


@pytest.mark.parametrize(
    "simulator",
    [
        "BasicSV",
        "CuStateVec",
    ],
)
def test_init(simulator):
    qc = QuantumCircuit()
    qc.append({"Init": {0, 1, 2, 3}})

    final_vector = np.zeros(shape=(2**4,))
    final_vector[0] = 1

    verify(simulator, qc, final_vector)


@pytest.mark.parametrize(
    "simulator",
    [
        "BasicSV",
        "CuStateVec",
    ],
)
def test_H_measure(simulator):
    qc = QuantumCircuit()
    qc.append({"H": {0, 1, 2, 3, 4}})
    qc.append({"Measure": {0, 1, 2, 3, 4}})

    check_measurement(simulator, qc)


@pytest.mark.parametrize(
    "simulator",
    [
        "BasicSV",
        "CuStateVec",
    ],
)
def test_comp_basis_circ_and_measure(simulator):
    qc = QuantumCircuit()
    qc.append({"Init": {0, 1, 2, 3}})

    # Step 1
    qc.append({"X": {0, 2}})  # |0000> -> |1010>

    final_vector = np.zeros(shape=(2**4,))
    final_vector[10] = 1  # |1010>

    verify(simulator, qc, final_vector)

    # Step 2
    qc.append({"CX": {(2, 1)}})  # |1010> -> |1110>

    final_vector = np.zeros(shape=(2**4,))
    final_vector[14] = 1  # |1110>

    verify(simulator, qc, final_vector)

    # Step 3
    qc.append({"SWAP": {(0, 3)}})  # |1110> -> |0111>

    final_vector = np.zeros(shape=(2**4,))
    final_vector[7] = 1  # |0111>

    verify(simulator, qc, final_vector)

    # Step 4
    qc.append({"CX": {(0, 2)}})  # |0111> -> |0111>

    final_vector = np.zeros(shape=(2**4,))
    final_vector[7] = 1  # |0111>

    verify(simulator, qc, final_vector)

    # Step 5
    qc.append({"Init": {1}})  # |0111> -> |0011>

    final_vector = np.zeros(shape=(2**4,))
    final_vector[3] = 1  # |0011>

    verify(simulator, qc, final_vector)

    # Step 6
    qc.append({"SWAP": {(1, 2)}})  # |0011> -> |0101>

    final_vector = np.zeros(shape=(2**4,))
    final_vector[5] = 1  # |0011>

    verify(simulator, qc, final_vector)

    # Measure
    qc.append({"Measure": {0, 1, 2, 3}})

    final_results = {1: 1, 3: 1}  # |0101>

    check_measurement(simulator, qc, final_results)


@pytest.mark.parametrize(
    "simulator",
    [
        "CuStateVec",
    ],
)
def test_all_gate_circ(simulator):

    # Generate three different arbitrary states
    qcs: list[QuantumCircuit] = []
    qcs.append(generate_random_state(seed=1234))
    qcs.append(generate_random_state(seed=5555))
    qcs.append(generate_random_state(seed=42))

    # Verify that each of these states matches with BasicSV
    for qc in qcs:
        compare_against_basicsv(simulator, qc)

    # Apply each gate on randomly generated states and compare again
    for qc in qcs:
        qc.append({"SZZ": {(4, 2)}})
        compare_against_basicsv(simulator, qc)
        qc.append({"RX": {0, 2}}, angles=(np.pi / 4,))
        compare_against_basicsv(simulator, qc)
        qc.append({"SXXdg": {(0, 3)}})
        compare_against_basicsv(simulator, qc)
        qc.append({"RY": {0, 3}}, angles=(np.pi / 8,))
        compare_against_basicsv(simulator, qc)
        qc.append({"RZZ": {(0, 3)}}, angles=(np.pi / 16,))
        compare_against_basicsv(simulator, qc)
        qc.append({"RZ": {1, 4}}, angles=(np.pi / 16,))
        compare_against_basicsv(simulator, qc)
        qc.append({"R1XY": {2}}, angles=(np.pi / 16, np.pi / 2))
        compare_against_basicsv(simulator, qc)
        qc.append({"I": {0, 1, 3}})
        compare_against_basicsv(simulator, qc)
        qc.append({"X": {1, 2}})
        compare_against_basicsv(simulator, qc)
        qc.append({"Y": {3, 4}})
        compare_against_basicsv(simulator, qc)
        qc.append({"CY": {(2, 3), (4, 1)}})
        compare_against_basicsv(simulator, qc)
        qc.append({"SYY": {(1, 4)}})
        compare_against_basicsv(simulator, qc)
        qc.append({"Z": {2, 0}})
        compare_against_basicsv(simulator, qc)
        qc.append({"H": {3, 1}})
        compare_against_basicsv(simulator, qc)
        qc.append({"RYY": {(2, 1)}}, angles=(np.pi / 8,))
        compare_against_basicsv(simulator, qc)
        qc.append({"SZZdg": {(3, 1)}})
        compare_against_basicsv(simulator, qc)
        qc.append({"F": {0, 2, 4}})
        compare_against_basicsv(simulator, qc)
        qc.append({"CX": {(0, 1), (4, 2)}})
        compare_against_basicsv(simulator, qc)
        qc.append({"Fdg": {3, 1}})
        compare_against_basicsv(simulator, qc)
        qc.append({"SYYdg": {(1, 3)}})
        compare_against_basicsv(simulator, qc)
        qc.append({"SX": {1, 2}})
        compare_against_basicsv(simulator, qc)
        qc.append({"R2XXYYZZ": {(0, 4)}}, angles=(np.pi / 4, np.pi / 16, np.pi / 2))
        compare_against_basicsv(simulator, qc)
        qc.append({"SY": {3, 4}})
        compare_against_basicsv(simulator, qc)
        qc.append({"SZ": {2, 0}})
        compare_against_basicsv(simulator, qc)
        qc.append({"SZdg": {1, 2}})
        compare_against_basicsv(simulator, qc)
        qc.append({"CZ": {(1, 3)}})
        compare_against_basicsv(simulator, qc)
        qc.append({"SXdg": {3, 4}})
        compare_against_basicsv(simulator, qc)
        qc.append({"SYdg": {2, 0}})
        compare_against_basicsv(simulator, qc)
        qc.append({"T": {0, 2, 4}})
        compare_against_basicsv(simulator, qc)
        qc.append({"SXX": {(0, 2)}})
        compare_against_basicsv(simulator, qc)
        qc.append({"SWAP": {(4, 0)}})
        compare_against_basicsv(simulator, qc)
        qc.append({"Tdg": {3, 1}})
        compare_against_basicsv(simulator, qc)
        qc.append({"RXX": {(1, 3)}}, angles=(np.pi / 4,))
        compare_against_basicsv(simulator, qc)

        # Measure
        qc.append({"Measure": {0, 1, 2, 3, 4}})
        check_measurement(simulator, qc)
<|MERGE_RESOLUTION|>--- conflicted
+++ resolved
@@ -1,298 +1,293 @@
-# Copyright 2024 The PECOS Developers
-#
-# Licensed under the Apache License, Version 2.0 (the "License"); you may not use this file except in compliance with
-# the License.You may obtain a copy of the License at
-#
-#     https://www.apache.org/licenses/LICENSE-2.0
-#
-# Unless required by applicable law or agreed to in writing, software distributed under the License is distributed on an
-# "AS IS" BASIS, WITHOUT WARRANTIES OR CONDITIONS OF ANY KIND, either express or implied. See the License for the
-# specific language governing permissions and limitations under the License.
-
-from __future__ import annotations
-
-from importlib.metadata import version
-
-import numpy as np
-import pytest
-from packaging.version import parse as vparse
-from pecos.circuits import QuantumCircuit
-from pecos.simulators import BasicSV
-
-# Try to import the requirements for CuStateVec
-try:
-    import cuquantum
-
-<<<<<<< HEAD
-    imported_cuquantum = vparse(cuquantum._version.__version__) >= vparse("23.6.0")  # noqa: SLF001
-    import cupy as cp  # noqa: F401
-=======
-    imported_cuquantum = vparse(cuquantum._version.__version__) >= vparse("24.03.0")  # noqa: SLF001
-    import cupy as cp
->>>>>>> 9450ba3b
-
-    imported_cupy = vparse(version("cupy")) >= vparse("10.4.0")
-    from pecos.simulators import CuStateVec
-
-    custatevec_ready = imported_cuquantum and imported_cupy
-except ImportError:
-    custatevec_ready = False
-
-
-def verify(simulator, qc: QuantumCircuit, final_vector: np.ndarray) -> None:
-    if simulator == "BasicSV":
-        sim = BasicSV(len(qc.qudits))
-    elif simulator == "CuStateVec" and custatevec_ready:
-        sim = CuStateVec(len(qc.qudits))
-    else:
-        pytest.skip(f"Requirements to test {simulator} are not met.")
-
-    sim.run_circuit(qc)
-    assert np.allclose(sim.vector, final_vector)
-
-
-def check_measurement(simulator, qc: QuantumCircuit, final_results: dict[int, int] | None = None) -> None:
-    if simulator == "BasicSV":
-        sim = BasicSV(len(qc.qudits))
-    elif simulator == "CuStateVec" and custatevec_ready:
-        sim = CuStateVec(len(qc.qudits))
-    else:
-        pytest.skip(f"Requirements to test {simulator} are not met.")
-
-    results = sim.run_circuit(qc)
-
-    if final_results is not None:
-        assert results == final_results
-
-    state = 0
-    for q, value in results.items():
-        state += value * 2 ** (sim.num_qubits - 1 - q)
-    final_vector = np.zeros(shape=(2**sim.num_qubits,))
-    final_vector[state] = 1
-
-    abs_values_vector = [abs(x) for x in sim.vector]
-
-    assert np.allclose(abs_values_vector, final_vector)
-
-
-def compare_against_basicsv(simulator, qc: QuantumCircuit):
-    basicsv = BasicSV(len(qc.qudits))
-    basicsv.run_circuit(qc)
-    verify(simulator, qc, basicsv.vector)
-
-
-def generate_random_state(seed=None) -> QuantumCircuit:
-    np.random.seed(seed)
-
-    qc = QuantumCircuit()
-    qc.append({"Init": {0, 1, 2, 3, 4}})
-
-    for _ in range(3):
-        qc.append({"RZ": {0}}, angles=(np.pi * np.random.random(),))
-        qc.append({"RZ": {1}}, angles=(np.pi * np.random.random(),))
-        qc.append({"RZ": {2}}, angles=(np.pi * np.random.random(),))
-        qc.append({"RZ": {3}}, angles=(np.pi * np.random.random(),))
-        qc.append({"RZ": {4}}, angles=(np.pi * np.random.random(),))
-        qc.append({"RXX": {(0, 1)}}, angles=(np.pi * np.random.random(),))
-        qc.append({"RXX": {(0, 2)}}, angles=(np.pi * np.random.random(),))
-        qc.append({"RXX": {(0, 3)}}, angles=(np.pi * np.random.random(),))
-        qc.append({"RXX": {(0, 4)}}, angles=(np.pi * np.random.random(),))
-        qc.append({"RXX": {(1, 2)}}, angles=(np.pi * np.random.random(),))
-        qc.append({"RXX": {(1, 3)}}, angles=(np.pi * np.random.random(),))
-        qc.append({"RXX": {(1, 4)}}, angles=(np.pi * np.random.random(),))
-        qc.append({"RXX": {(2, 3)}}, angles=(np.pi * np.random.random(),))
-        qc.append({"RXX": {(2, 4)}}, angles=(np.pi * np.random.random(),))
-        qc.append({"RXX": {(3, 4)}}, angles=(np.pi * np.random.random(),))
-
-    return qc
-
-
-@pytest.mark.parametrize(
-    "simulator",
-    [
-        "BasicSV",
-        "CuStateVec",
-    ],
-)
-def test_init(simulator):
-    qc = QuantumCircuit()
-    qc.append({"Init": {0, 1, 2, 3}})
-
-    final_vector = np.zeros(shape=(2**4,))
-    final_vector[0] = 1
-
-    verify(simulator, qc, final_vector)
-
-
-@pytest.mark.parametrize(
-    "simulator",
-    [
-        "BasicSV",
-        "CuStateVec",
-    ],
-)
-def test_H_measure(simulator):
-    qc = QuantumCircuit()
-    qc.append({"H": {0, 1, 2, 3, 4}})
-    qc.append({"Measure": {0, 1, 2, 3, 4}})
-
-    check_measurement(simulator, qc)
-
-
-@pytest.mark.parametrize(
-    "simulator",
-    [
-        "BasicSV",
-        "CuStateVec",
-    ],
-)
-def test_comp_basis_circ_and_measure(simulator):
-    qc = QuantumCircuit()
-    qc.append({"Init": {0, 1, 2, 3}})
-
-    # Step 1
-    qc.append({"X": {0, 2}})  # |0000> -> |1010>
-
-    final_vector = np.zeros(shape=(2**4,))
-    final_vector[10] = 1  # |1010>
-
-    verify(simulator, qc, final_vector)
-
-    # Step 2
-    qc.append({"CX": {(2, 1)}})  # |1010> -> |1110>
-
-    final_vector = np.zeros(shape=(2**4,))
-    final_vector[14] = 1  # |1110>
-
-    verify(simulator, qc, final_vector)
-
-    # Step 3
-    qc.append({"SWAP": {(0, 3)}})  # |1110> -> |0111>
-
-    final_vector = np.zeros(shape=(2**4,))
-    final_vector[7] = 1  # |0111>
-
-    verify(simulator, qc, final_vector)
-
-    # Step 4
-    qc.append({"CX": {(0, 2)}})  # |0111> -> |0111>
-
-    final_vector = np.zeros(shape=(2**4,))
-    final_vector[7] = 1  # |0111>
-
-    verify(simulator, qc, final_vector)
-
-    # Step 5
-    qc.append({"Init": {1}})  # |0111> -> |0011>
-
-    final_vector = np.zeros(shape=(2**4,))
-    final_vector[3] = 1  # |0011>
-
-    verify(simulator, qc, final_vector)
-
-    # Step 6
-    qc.append({"SWAP": {(1, 2)}})  # |0011> -> |0101>
-
-    final_vector = np.zeros(shape=(2**4,))
-    final_vector[5] = 1  # |0011>
-
-    verify(simulator, qc, final_vector)
-
-    # Measure
-    qc.append({"Measure": {0, 1, 2, 3}})
-
-    final_results = {1: 1, 3: 1}  # |0101>
-
-    check_measurement(simulator, qc, final_results)
-
-
-@pytest.mark.parametrize(
-    "simulator",
-    [
-        "CuStateVec",
-    ],
-)
-def test_all_gate_circ(simulator):
-
-    # Generate three different arbitrary states
-    qcs: list[QuantumCircuit] = []
-    qcs.append(generate_random_state(seed=1234))
-    qcs.append(generate_random_state(seed=5555))
-    qcs.append(generate_random_state(seed=42))
-
-    # Verify that each of these states matches with BasicSV
-    for qc in qcs:
-        compare_against_basicsv(simulator, qc)
-
-    # Apply each gate on randomly generated states and compare again
-    for qc in qcs:
-        qc.append({"SZZ": {(4, 2)}})
-        compare_against_basicsv(simulator, qc)
-        qc.append({"RX": {0, 2}}, angles=(np.pi / 4,))
-        compare_against_basicsv(simulator, qc)
-        qc.append({"SXXdg": {(0, 3)}})
-        compare_against_basicsv(simulator, qc)
-        qc.append({"RY": {0, 3}}, angles=(np.pi / 8,))
-        compare_against_basicsv(simulator, qc)
-        qc.append({"RZZ": {(0, 3)}}, angles=(np.pi / 16,))
-        compare_against_basicsv(simulator, qc)
-        qc.append({"RZ": {1, 4}}, angles=(np.pi / 16,))
-        compare_against_basicsv(simulator, qc)
-        qc.append({"R1XY": {2}}, angles=(np.pi / 16, np.pi / 2))
-        compare_against_basicsv(simulator, qc)
-        qc.append({"I": {0, 1, 3}})
-        compare_against_basicsv(simulator, qc)
-        qc.append({"X": {1, 2}})
-        compare_against_basicsv(simulator, qc)
-        qc.append({"Y": {3, 4}})
-        compare_against_basicsv(simulator, qc)
-        qc.append({"CY": {(2, 3), (4, 1)}})
-        compare_against_basicsv(simulator, qc)
-        qc.append({"SYY": {(1, 4)}})
-        compare_against_basicsv(simulator, qc)
-        qc.append({"Z": {2, 0}})
-        compare_against_basicsv(simulator, qc)
-        qc.append({"H": {3, 1}})
-        compare_against_basicsv(simulator, qc)
-        qc.append({"RYY": {(2, 1)}}, angles=(np.pi / 8,))
-        compare_against_basicsv(simulator, qc)
-        qc.append({"SZZdg": {(3, 1)}})
-        compare_against_basicsv(simulator, qc)
-        qc.append({"F": {0, 2, 4}})
-        compare_against_basicsv(simulator, qc)
-        qc.append({"CX": {(0, 1), (4, 2)}})
-        compare_against_basicsv(simulator, qc)
-        qc.append({"Fdg": {3, 1}})
-        compare_against_basicsv(simulator, qc)
-        qc.append({"SYYdg": {(1, 3)}})
-        compare_against_basicsv(simulator, qc)
-        qc.append({"SX": {1, 2}})
-        compare_against_basicsv(simulator, qc)
-        qc.append({"R2XXYYZZ": {(0, 4)}}, angles=(np.pi / 4, np.pi / 16, np.pi / 2))
-        compare_against_basicsv(simulator, qc)
-        qc.append({"SY": {3, 4}})
-        compare_against_basicsv(simulator, qc)
-        qc.append({"SZ": {2, 0}})
-        compare_against_basicsv(simulator, qc)
-        qc.append({"SZdg": {1, 2}})
-        compare_against_basicsv(simulator, qc)
-        qc.append({"CZ": {(1, 3)}})
-        compare_against_basicsv(simulator, qc)
-        qc.append({"SXdg": {3, 4}})
-        compare_against_basicsv(simulator, qc)
-        qc.append({"SYdg": {2, 0}})
-        compare_against_basicsv(simulator, qc)
-        qc.append({"T": {0, 2, 4}})
-        compare_against_basicsv(simulator, qc)
-        qc.append({"SXX": {(0, 2)}})
-        compare_against_basicsv(simulator, qc)
-        qc.append({"SWAP": {(4, 0)}})
-        compare_against_basicsv(simulator, qc)
-        qc.append({"Tdg": {3, 1}})
-        compare_against_basicsv(simulator, qc)
-        qc.append({"RXX": {(1, 3)}}, angles=(np.pi / 4,))
-        compare_against_basicsv(simulator, qc)
-
-        # Measure
-        qc.append({"Measure": {0, 1, 2, 3, 4}})
-        check_measurement(simulator, qc)
+# Copyright 2024 The PECOS Developers
+#
+# Licensed under the Apache License, Version 2.0 (the "License"); you may not use this file except in compliance with
+# the License.You may obtain a copy of the License at
+#
+#     https://www.apache.org/licenses/LICENSE-2.0
+#
+# Unless required by applicable law or agreed to in writing, software distributed under the License is distributed on an
+# "AS IS" BASIS, WITHOUT WARRANTIES OR CONDITIONS OF ANY KIND, either express or implied. See the License for the
+# specific language governing permissions and limitations under the License.
+
+from __future__ import annotations
+
+from importlib.metadata import version
+
+import numpy as np
+import pytest
+from packaging.version import parse as vparse
+from pecos.circuits import QuantumCircuit
+from pecos.simulators import BasicSV
+
+# Try to import the requirements for CuStateVec
+try:
+    import cuquantum
+
+    imported_cuquantum = vparse(cuquantum._version.__version__) >= vparse("24.03.0")  # noqa: SLF001
+    import cupy as cp  # noqa: F401
+
+    imported_cupy = vparse(version("cupy")) >= vparse("10.4.0")
+    from pecos.simulators import CuStateVec
+
+    custatevec_ready = imported_cuquantum and imported_cupy
+except ImportError:
+    custatevec_ready = False
+
+
+def verify(simulator, qc: QuantumCircuit, final_vector: np.ndarray) -> None:
+    if simulator == "BasicSV":
+        sim = BasicSV(len(qc.qudits))
+    elif simulator == "CuStateVec" and custatevec_ready:
+        sim = CuStateVec(len(qc.qudits))
+    else:
+        pytest.skip(f"Requirements to test {simulator} are not met.")
+
+    sim.run_circuit(qc)
+    assert np.allclose(sim.vector, final_vector)
+
+
+def check_measurement(simulator, qc: QuantumCircuit, final_results: dict[int, int] | None = None) -> None:
+    if simulator == "BasicSV":
+        sim = BasicSV(len(qc.qudits))
+    elif simulator == "CuStateVec" and custatevec_ready:
+        sim = CuStateVec(len(qc.qudits))
+    else:
+        pytest.skip(f"Requirements to test {simulator} are not met.")
+
+    results = sim.run_circuit(qc)
+
+    if final_results is not None:
+        assert results == final_results
+
+    state = 0
+    for q, value in results.items():
+        state += value * 2 ** (sim.num_qubits - 1 - q)
+    final_vector = np.zeros(shape=(2**sim.num_qubits,))
+    final_vector[state] = 1
+
+    abs_values_vector = [abs(x) for x in sim.vector]
+
+    assert np.allclose(abs_values_vector, final_vector)
+
+
+def compare_against_basicsv(simulator, qc: QuantumCircuit):
+    basicsv = BasicSV(len(qc.qudits))
+    basicsv.run_circuit(qc)
+    verify(simulator, qc, basicsv.vector)
+
+
+def generate_random_state(seed=None) -> QuantumCircuit:
+    np.random.seed(seed)
+
+    qc = QuantumCircuit()
+    qc.append({"Init": {0, 1, 2, 3, 4}})
+
+    for _ in range(3):
+        qc.append({"RZ": {0}}, angles=(np.pi * np.random.random(),))
+        qc.append({"RZ": {1}}, angles=(np.pi * np.random.random(),))
+        qc.append({"RZ": {2}}, angles=(np.pi * np.random.random(),))
+        qc.append({"RZ": {3}}, angles=(np.pi * np.random.random(),))
+        qc.append({"RZ": {4}}, angles=(np.pi * np.random.random(),))
+        qc.append({"RXX": {(0, 1)}}, angles=(np.pi * np.random.random(),))
+        qc.append({"RXX": {(0, 2)}}, angles=(np.pi * np.random.random(),))
+        qc.append({"RXX": {(0, 3)}}, angles=(np.pi * np.random.random(),))
+        qc.append({"RXX": {(0, 4)}}, angles=(np.pi * np.random.random(),))
+        qc.append({"RXX": {(1, 2)}}, angles=(np.pi * np.random.random(),))
+        qc.append({"RXX": {(1, 3)}}, angles=(np.pi * np.random.random(),))
+        qc.append({"RXX": {(1, 4)}}, angles=(np.pi * np.random.random(),))
+        qc.append({"RXX": {(2, 3)}}, angles=(np.pi * np.random.random(),))
+        qc.append({"RXX": {(2, 4)}}, angles=(np.pi * np.random.random(),))
+        qc.append({"RXX": {(3, 4)}}, angles=(np.pi * np.random.random(),))
+
+    return qc
+
+
+@pytest.mark.parametrize(
+    "simulator",
+    [
+        "BasicSV",
+        "CuStateVec",
+    ],
+)
+def test_init(simulator):
+    qc = QuantumCircuit()
+    qc.append({"Init": {0, 1, 2, 3}})
+
+    final_vector = np.zeros(shape=(2**4,))
+    final_vector[0] = 1
+
+    verify(simulator, qc, final_vector)
+
+
+@pytest.mark.parametrize(
+    "simulator",
+    [
+        "BasicSV",
+        "CuStateVec",
+    ],
+)
+def test_H_measure(simulator):
+    qc = QuantumCircuit()
+    qc.append({"H": {0, 1, 2, 3, 4}})
+    qc.append({"Measure": {0, 1, 2, 3, 4}})
+
+    check_measurement(simulator, qc)
+
+
+@pytest.mark.parametrize(
+    "simulator",
+    [
+        "BasicSV",
+        "CuStateVec",
+    ],
+)
+def test_comp_basis_circ_and_measure(simulator):
+    qc = QuantumCircuit()
+    qc.append({"Init": {0, 1, 2, 3}})
+
+    # Step 1
+    qc.append({"X": {0, 2}})  # |0000> -> |1010>
+
+    final_vector = np.zeros(shape=(2**4,))
+    final_vector[10] = 1  # |1010>
+
+    verify(simulator, qc, final_vector)
+
+    # Step 2
+    qc.append({"CX": {(2, 1)}})  # |1010> -> |1110>
+
+    final_vector = np.zeros(shape=(2**4,))
+    final_vector[14] = 1  # |1110>
+
+    verify(simulator, qc, final_vector)
+
+    # Step 3
+    qc.append({"SWAP": {(0, 3)}})  # |1110> -> |0111>
+
+    final_vector = np.zeros(shape=(2**4,))
+    final_vector[7] = 1  # |0111>
+
+    verify(simulator, qc, final_vector)
+
+    # Step 4
+    qc.append({"CX": {(0, 2)}})  # |0111> -> |0111>
+
+    final_vector = np.zeros(shape=(2**4,))
+    final_vector[7] = 1  # |0111>
+
+    verify(simulator, qc, final_vector)
+
+    # Step 5
+    qc.append({"Init": {1}})  # |0111> -> |0011>
+
+    final_vector = np.zeros(shape=(2**4,))
+    final_vector[3] = 1  # |0011>
+
+    verify(simulator, qc, final_vector)
+
+    # Step 6
+    qc.append({"SWAP": {(1, 2)}})  # |0011> -> |0101>
+
+    final_vector = np.zeros(shape=(2**4,))
+    final_vector[5] = 1  # |0011>
+
+    verify(simulator, qc, final_vector)
+
+    # Measure
+    qc.append({"Measure": {0, 1, 2, 3}})
+
+    final_results = {1: 1, 3: 1}  # |0101>
+
+    check_measurement(simulator, qc, final_results)
+
+
+@pytest.mark.parametrize(
+    "simulator",
+    [
+        "CuStateVec",
+    ],
+)
+def test_all_gate_circ(simulator):
+
+    # Generate three different arbitrary states
+    qcs: list[QuantumCircuit] = []
+    qcs.append(generate_random_state(seed=1234))
+    qcs.append(generate_random_state(seed=5555))
+    qcs.append(generate_random_state(seed=42))
+
+    # Verify that each of these states matches with BasicSV
+    for qc in qcs:
+        compare_against_basicsv(simulator, qc)
+
+    # Apply each gate on randomly generated states and compare again
+    for qc in qcs:
+        qc.append({"SZZ": {(4, 2)}})
+        compare_against_basicsv(simulator, qc)
+        qc.append({"RX": {0, 2}}, angles=(np.pi / 4,))
+        compare_against_basicsv(simulator, qc)
+        qc.append({"SXXdg": {(0, 3)}})
+        compare_against_basicsv(simulator, qc)
+        qc.append({"RY": {0, 3}}, angles=(np.pi / 8,))
+        compare_against_basicsv(simulator, qc)
+        qc.append({"RZZ": {(0, 3)}}, angles=(np.pi / 16,))
+        compare_against_basicsv(simulator, qc)
+        qc.append({"RZ": {1, 4}}, angles=(np.pi / 16,))
+        compare_against_basicsv(simulator, qc)
+        qc.append({"R1XY": {2}}, angles=(np.pi / 16, np.pi / 2))
+        compare_against_basicsv(simulator, qc)
+        qc.append({"I": {0, 1, 3}})
+        compare_against_basicsv(simulator, qc)
+        qc.append({"X": {1, 2}})
+        compare_against_basicsv(simulator, qc)
+        qc.append({"Y": {3, 4}})
+        compare_against_basicsv(simulator, qc)
+        qc.append({"CY": {(2, 3), (4, 1)}})
+        compare_against_basicsv(simulator, qc)
+        qc.append({"SYY": {(1, 4)}})
+        compare_against_basicsv(simulator, qc)
+        qc.append({"Z": {2, 0}})
+        compare_against_basicsv(simulator, qc)
+        qc.append({"H": {3, 1}})
+        compare_against_basicsv(simulator, qc)
+        qc.append({"RYY": {(2, 1)}}, angles=(np.pi / 8,))
+        compare_against_basicsv(simulator, qc)
+        qc.append({"SZZdg": {(3, 1)}})
+        compare_against_basicsv(simulator, qc)
+        qc.append({"F": {0, 2, 4}})
+        compare_against_basicsv(simulator, qc)
+        qc.append({"CX": {(0, 1), (4, 2)}})
+        compare_against_basicsv(simulator, qc)
+        qc.append({"Fdg": {3, 1}})
+        compare_against_basicsv(simulator, qc)
+        qc.append({"SYYdg": {(1, 3)}})
+        compare_against_basicsv(simulator, qc)
+        qc.append({"SX": {1, 2}})
+        compare_against_basicsv(simulator, qc)
+        qc.append({"R2XXYYZZ": {(0, 4)}}, angles=(np.pi / 4, np.pi / 16, np.pi / 2))
+        compare_against_basicsv(simulator, qc)
+        qc.append({"SY": {3, 4}})
+        compare_against_basicsv(simulator, qc)
+        qc.append({"SZ": {2, 0}})
+        compare_against_basicsv(simulator, qc)
+        qc.append({"SZdg": {1, 2}})
+        compare_against_basicsv(simulator, qc)
+        qc.append({"CZ": {(1, 3)}})
+        compare_against_basicsv(simulator, qc)
+        qc.append({"SXdg": {3, 4}})
+        compare_against_basicsv(simulator, qc)
+        qc.append({"SYdg": {2, 0}})
+        compare_against_basicsv(simulator, qc)
+        qc.append({"T": {0, 2, 4}})
+        compare_against_basicsv(simulator, qc)
+        qc.append({"SXX": {(0, 2)}})
+        compare_against_basicsv(simulator, qc)
+        qc.append({"SWAP": {(4, 0)}})
+        compare_against_basicsv(simulator, qc)
+        qc.append({"Tdg": {3, 1}})
+        compare_against_basicsv(simulator, qc)
+        qc.append({"RXX": {(1, 3)}}, angles=(np.pi / 4,))
+        compare_against_basicsv(simulator, qc)
+
+        # Measure
+        qc.append({"Measure": {0, 1, 2, 3, 4}})
+        check_measurement(simulator, qc)