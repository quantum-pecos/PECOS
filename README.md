--- conflicted
+++ resolved
@@ -97,13 +97,9 @@
 
 Certain simulators from `pecos.simulators` require external packages that are not installed by `pip install .[all]`.
 
-<<<<<<< HEAD
+- `QuEST` is installed along with the python package `pyquest` when calling `pip install .[all]`. However, it uses 64-bit float point precision by default, and if you wish to make use of 32-bit float point precision you will need to follow the installation instructions provided by the developers [here](https://github.com/rrmeister/pyQuEST/tree/develop).
 - `CuStateVec` requires a Linux machine with an NVIDIA GPU (see requirements [here](https://docs.nvidia.com/cuda/cuquantum/latest/getting_started/getting_started.html#dependencies-custatevec-label)). PECOS' dependencies are specified in the `[cuda]` section of `pyproject.toml`, however, installation via `pip` is not reliable. The recommended method of installation is via `conda`, as discussed [here](https://docs.nvidia.com/cuda/cuquantum/latest/getting_started/getting_started.html#installing-cuquantum). Note that there might be conflicts between `conda` and `venv`; if you intend to use `CuStateVec`, you may follow the installation instructions for PECOS within a `conda` environment without involving the `venv` commands.
 - `MPS` uses `pytket-cutensornet` (see [repository](https://github.com/CQCL/pytket-cutensornet)) and can be installed via `pip install .[simulators]`. Additionally, this simulators uses NVIDIA GPUs and cuQuantum, so it requires the dependencies specified in the `[cuda]` section of `pyproject.toml`.
-=======
-- `QuEST` is installed along with the python package `pyquest` when calling `pip install .[all]`. However, it uses 64-bit float point precision by default, and if you wish to make use of 32-bit float point precision you will need to follow the installation instructions provided by the developers [here](https://github.com/rrmeister/pyQuEST/tree/develop).
-- `CuStateVec` requires a Linux machine with an NVIDIA GPU (see requirements [here](https://docs.nvidia.com/cuda/cuquantum/latest/getting_started/getting_started.html#dependencies-custatevec-label)). PECOS' dependencies are specified in the `[cuda]` section of `pyproject.toml`, however, installation via `pip` is not reliable. The recommended method of installation is via `conda`, as discussed [here](https://docs.nvidia.com/cuda/cuquantum/latest/getting_started/getting_started.html#installing-cuquantum). Note that there might be conflicts between `conda` and `venv`; if you intend to use `CuStateVec`, you may follow the installation instructions for PECOS within a `conda` environment without involving the `venv` commands.
->>>>>>> 9fa2342b
 
 ## Uninstall
 
